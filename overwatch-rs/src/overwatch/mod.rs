pub mod commands;
pub mod handle;
// std

use std::any::Any;
use std::fmt::Debug;
use std::future::Future;

// crates

use async_trait::async_trait;
use thiserror::Error;
use tokio::runtime::{Handle, Runtime};
use tokio::sync::mpsc::Receiver;
use tokio::sync::oneshot;
use tokio::task::JoinHandle;
use tracing::{info, instrument};

// internal

use crate::{Signal, shutdown_signal, Trigger};
use crate::overwatch::commands::{
    OverwatchCommand, OverwatchLifeCycleCommand, RelayCommand, SettingsCommand,
};
use crate::overwatch::handle::OverwatchHandle;
use crate::services::relay::RelayResult;
use crate::services::{ServiceError, ServiceId};
use crate::utils::runtime::default_multithread_runtime;

/// Overwatch base error type
#[derive(Error, Debug)]
pub enum Error {
    #[error(transparent)]
    Relay(#[from] ServiceError),

    #[error("Service {service_id} is unavailable")]
    Unavailable { service_id: ServiceId },

    #[error(transparent)]
    Any(super::DynError),
}

impl Error {
    pub fn any<T: std::error::Error + Send + Sync + 'static>(err: T) -> Self {
        Self::Any(Box::new(err))
    }
}

impl From<super::DynError> for Error {
    fn from(err: super::DynError) -> Self {
        Self::Any(err)
    }
}

/// Signal sent so overwatch finish execution
type FinishOverwatchSignal = ();

/// Marker trait for settings related elements
pub type AnySettings = Box<dyn Any + Send>;

/// An overwatch run anything that implements this trait
/// An implementor of this trait would have to handle the inner [`ServiceCore`](crate::services::ServiceCore)
#[async_trait]
pub trait Services: Sized {
    /// Inner [`ServiceCore::Settings`](crate::services::ServiceCore) grouping type.
    /// Normally this will be a settings object that group all the inner services settings.
    type Settings: Debug + 'static; // 'static is required for cast to `AnySetting`

    /// Spawn a new instance of the Services object
    /// It returns a `(ServiceId, Runtime)` where Runtime is the `tokio::runtime::Runtime` attached for each
    /// service.
    /// It also returns an instance of the implementing type.
    fn new(
        settings: Self::Settings,
        overwatch_handle: OverwatchHandle,
    ) -> std::result::Result<Self, super::DynError>;

    /// Start a services attached to the trait implementer
    fn start(&mut self, service_id: ServiceId) -> Result<(), Error>;

    // TODO: this probably will be removed once the services lifecycle is implemented
    /// Start all services attached to the trait implementer
    fn start_all(&mut self, signal: Signal) -> Result<(), Error>;

    /// Stop a service attached to the trait implementer
    fn stop(&mut self, service_id: ServiceId) -> Result<(), Error>;

    /// Request communication relay to one of the services
    fn request_relay(&mut self, service_id: ServiceId) -> RelayResult;

    /// Update service settings
    fn update_settings(&mut self, settings: Self::Settings) -> Result<(), Error>;
}

/// `OverwatchRunner` is the entity that handles a running overwatch
/// it is usually one-shot. It contains what it is needed just to be run as a main loop
/// and a system to be able to stop it running. Meaning that it i responsible of the Overwatch
/// application lifecycle.
pub struct OverwatchRunner<S: Services> {
    services: S,
    #[allow(unused)]
    handle: OverwatchHandle,
    finish_signal_sender: oneshot::Sender<()>,
}

/// Overwatch thread identifier
/// it is used when creating the `tokio::runtime::Runtime` that Overwatch uses internally
pub const OVERWATCH_THREAD_NAME: &str = "Overwatch";

impl<S> OverwatchRunner<S>
where
    S: Services + Send + 'static,
{
    /// Start the Overwatch runner process
    /// It creates the `tokio::runtime::Runtime`, initialize the [`Services`] and start listening for
    /// Overwatch related tasks.
    /// Returns the [`Overwatch`] instance that handles this runner.
    pub fn run(
        settings: S::Settings,
        runtime: Option<Runtime>,
    ) -> std::result::Result<Overwatch, super::DynError> {
        let runtime = runtime.unwrap_or_else(default_multithread_runtime);

        let (finish_signal_sender, finish_runner_signal) = tokio::sync::oneshot::channel();
        let (commands_sender, commands_receiver) = tokio::sync::mpsc::channel(16);
        let handle = OverwatchHandle::new(runtime.handle().clone(), commands_sender);
        let services = S::new(settings, handle.clone())?;
        let (trigger, signal) = shutdown_signal();
        let runner = OverwatchRunner {
            services,
            handle: handle.clone(),
            finish_signal_sender,
        };
<<<<<<< HEAD
        runtime.spawn(async move { runner.run_(commands_receiver, signal).await });
=======
        runtime.spawn(async move { runner.run_(commands_receiver).await });

        let h = handle.clone();
        // 1 is enough, we never send single, just call the close method on the sender.
        let (shutdown_tx, shutdown_rx) = async_channel::bounded(1);
        // spawn a task to listen on the shutdown signal
        runtime.spawn(async move {
            loop {
                tokio::select! {
                    _ = shutdown_rx.recv() => {
                        info!("Received shutdown signal, shutting down overwatch...");
                        h.shutdown().await;
                        return;
                    }
                    _ = tokio::signal::ctrl_c() => {
                        info!("Received ctrl-c signal, shutting down overwatch...");
                        h.shutdown().await;
                        return;
                    }
                }
            }
        });

>>>>>>> 0e31707f
        Ok(Overwatch {
            runtime,
            handle,
            finish_runner_signal,
<<<<<<< HEAD
            trigger,
=======
            shutdown_tx,
>>>>>>> 0e31707f
        })
    }

    #[instrument(name = "overwatch-run", skip_all)]
    async fn run_(self, mut receiver: Receiver<OverwatchCommand>, signal: Signal) {
        let Self {
            mut services,
            handle: _,
            finish_signal_sender,
        } = self;
        // TODO: this probably need to be manually done, or at least handled by a flag
        services.start_all(signal).expect("Services to start running");
        while let Some(command) = receiver.recv().await {
            info!(command = ?command, "Overwatch command received");
            match command {
                OverwatchCommand::Relay(relay_command) => {
                    Self::handle_relay(&mut services, relay_command).await;
                }
                OverwatchCommand::ServiceLifeCycle(_) => {
                    unimplemented!("Services life cycle is still not supported!");
                }
                OverwatchCommand::OverwatchLifeCycle(command) => {
                    if matches!(
                        command,
                        OverwatchLifeCycleCommand::Kill | OverwatchLifeCycleCommand::Shutdown
                    ) {
                        break;
                    }
                }
                OverwatchCommand::Settings(settings) => {
                    Self::handle_settings_update(&mut services, settings).await;
                }
            }
        }
        // signal that we finished execution
        finish_signal_sender
            .send(())
            .expect("Overwatch run finish signal to be sent properly");
    }

    async fn handle_relay(services: &mut S, command: RelayCommand) {
        let RelayCommand {
            service_id,
            reply_channel,
        } = command;
        // send requested rely channel result to requesting service
        if let Err(Err(e)) = reply_channel
            .reply(services.request_relay(service_id))
            .await
        {
            info!(error=?e, "Error requesting relay for service {}", service_id)
        }
    }

    async fn handle_settings_update(services: &mut S, command: SettingsCommand) {
        let SettingsCommand(settings) = command;
        if let Ok(settings) = settings.downcast::<S::Settings>() {
            if let Err(e) = services.update_settings(*settings) {
                // TODO: add proper logging
                dbg!(e);
            }
        } else {
            unreachable!("Statically should always be of the correct type");
        }
    }
}

/// Main Overwatch entity
/// It manages the overwatch runtime and handle
pub struct Overwatch {
    runtime: Runtime,
    handle: OverwatchHandle,
    finish_runner_signal: oneshot::Receiver<FinishOverwatchSignal>,
<<<<<<< HEAD
    trigger: Trigger,
=======
    shutdown_tx: async_channel::Sender<()>,
>>>>>>> 0e31707f
}

impl Overwatch {
    /// Get the overwatch handle
    /// [`OverwatchHandle`](crate::overwatch::handle::OverwatchHandle) is cloneable, so it can be done on demand
    pub fn handle(&self) -> &OverwatchHandle {
        &self.handle
    }

    /// Get the underllaying tokio runtime handle
    pub fn runtime(&self) -> &Handle {
        self.runtime.handle()
    }

    /// Spawn a new task within the Overwatch runtime
    pub fn spawn<F>(&self, future: F) -> JoinHandle<F::Output>
    where
        F: Future + Send + 'static,
        F::Output: Send + 'static,
    {
        self.runtime.spawn(future)
    }

<<<<<<< HEAD
    /// Gracefully shutdown all the running services and then shutdown the overwatch runtime
    pub async fn gracefully_shutdown(&self) {
        self.trigger.close();
        self.trigger.wait().await;
=======
    /// Shutdown the Overwatch and wait overwatch to finish
    pub fn shutdown(self) {
        self.shutdown_tx.close();
        self.wait_finished();
>>>>>>> 0e31707f
    }

    /// Block until Overwatch finish its execution
    pub fn wait_finished(self) {
        let Self {
            runtime,
            finish_runner_signal,
            ..
        } = self;
        runtime.block_on(async move {
            let signal_result = finish_runner_signal.await;
            signal_result.expect("A finished signal arrived");
        });
    }
}

#[cfg(test)]
mod test {
    use crate::Signal;
    use crate::overwatch::handle::OverwatchHandle;
    use crate::overwatch::{Error, OverwatchRunner, Services};
    use crate::services::relay::{RelayError, RelayResult};
    use crate::services::ServiceId;
    use std::time::Duration;
    use tokio::time::sleep;

    struct EmptyServices;

    impl Services for EmptyServices {
        type Settings = ();

        fn new(
            _settings: Self::Settings,
            _overwatch_handle: OverwatchHandle,
        ) -> Result<Self, Box<dyn std::error::Error + Send + Sync + 'static>> {
            Ok(EmptyServices)
        }

        fn start(&mut self, service_id: ServiceId) -> Result<(), Error> {
            Err(Error::Unavailable { service_id })
        }

        fn start_all(&mut self, _signal: Signal) -> Result<(), Error> {
            Ok(())
        }

        fn stop(&mut self, service_id: ServiceId) -> Result<(), Error> {
            Err(Error::Unavailable { service_id })
        }

        fn request_relay(&mut self, service_id: ServiceId) -> RelayResult {
            Err(RelayError::InvalidRequest { to: service_id })
        }

        fn update_settings(&mut self, _settings: Self::Settings) -> Result<(), Error> {
            Ok(())
        }
    }

    #[test]
    fn run_overwatch_then_stop() {
        let overwatch = OverwatchRunner::<EmptyServices>::run((), None).unwrap();
        let handle = overwatch.handle().clone();

        overwatch.spawn(async move {
            sleep(Duration::from_millis(500)).await;
            handle.shutdown().await;
        });

        overwatch.wait_finished();
    }

    #[test]
    fn run_overwatch_then_kill() {
        let overwatch = OverwatchRunner::<EmptyServices>::run((), None).unwrap();
        let handle = overwatch.handle().clone();

        overwatch.spawn(async move {
            sleep(Duration::from_millis(500)).await;
            handle.kill().await;
        });

        overwatch.wait_finished();
    }
}<|MERGE_RESOLUTION|>--- conflicted
+++ resolved
@@ -18,7 +18,6 @@
 
 // internal
 
-use crate::{Signal, shutdown_signal, Trigger};
 use crate::overwatch::commands::{
     OverwatchCommand, OverwatchLifeCycleCommand, RelayCommand, SettingsCommand,
 };
@@ -26,6 +25,7 @@
 use crate::services::relay::RelayResult;
 use crate::services::{ServiceError, ServiceId};
 use crate::utils::runtime::default_multithread_runtime;
+use crate::{shutdown_signal, Signal, Trigger};
 
 /// Overwatch base error type
 #[derive(Error, Debug)]
@@ -76,7 +76,7 @@
     ) -> std::result::Result<Self, super::DynError>;
 
     /// Start a services attached to the trait implementer
-    fn start(&mut self, service_id: ServiceId) -> Result<(), Error>;
+    fn start(&mut self, service_id: ServiceId, signal: Signal) -> Result<(), Error>;
 
     // TODO: this probably will be removed once the services lifecycle is implemented
     /// Start all services attached to the trait implementer
@@ -131,10 +131,7 @@
             handle: handle.clone(),
             finish_signal_sender,
         };
-<<<<<<< HEAD
         runtime.spawn(async move { runner.run_(commands_receiver, signal).await });
-=======
-        runtime.spawn(async move { runner.run_(commands_receiver).await });
 
         let h = handle.clone();
         // 1 is enough, we never send single, just call the close method on the sender.
@@ -157,16 +154,12 @@
             }
         });
 
->>>>>>> 0e31707f
         Ok(Overwatch {
             runtime,
             handle,
             finish_runner_signal,
-<<<<<<< HEAD
             trigger,
-=======
             shutdown_tx,
->>>>>>> 0e31707f
         })
     }
 
@@ -178,7 +171,9 @@
             finish_signal_sender,
         } = self;
         // TODO: this probably need to be manually done, or at least handled by a flag
-        services.start_all(signal).expect("Services to start running");
+        services
+            .start_all(signal)
+            .expect("Services to start running");
         while let Some(command) = receiver.recv().await {
             info!(command = ?command, "Overwatch command received");
             match command {
@@ -240,11 +235,8 @@
     runtime: Runtime,
     handle: OverwatchHandle,
     finish_runner_signal: oneshot::Receiver<FinishOverwatchSignal>,
-<<<<<<< HEAD
     trigger: Trigger,
-=======
     shutdown_tx: async_channel::Sender<()>,
->>>>>>> 0e31707f
 }
 
 impl Overwatch {
@@ -268,17 +260,12 @@
         self.runtime.spawn(future)
     }
 
-<<<<<<< HEAD
     /// Gracefully shutdown all the running services and then shutdown the overwatch runtime
-    pub async fn gracefully_shutdown(&self) {
+    pub async fn gracefully_shutdown(self) {
         self.trigger.close();
         self.trigger.wait().await;
-=======
-    /// Shutdown the Overwatch and wait overwatch to finish
-    pub fn shutdown(self) {
         self.shutdown_tx.close();
         self.wait_finished();
->>>>>>> 0e31707f
     }
 
     /// Block until Overwatch finish its execution
@@ -297,11 +284,11 @@
 
 #[cfg(test)]
 mod test {
-    use crate::Signal;
     use crate::overwatch::handle::OverwatchHandle;
     use crate::overwatch::{Error, OverwatchRunner, Services};
     use crate::services::relay::{RelayError, RelayResult};
     use crate::services::ServiceId;
+    use crate::Signal;
     use std::time::Duration;
     use tokio::time::sleep;
 
@@ -317,7 +304,7 @@
             Ok(EmptyServices)
         }
 
-        fn start(&mut self, service_id: ServiceId) -> Result<(), Error> {
+        fn start(&mut self, service_id: ServiceId, _signal: Signal) -> Result<(), Error> {
             Err(Error::Unavailable { service_id })
         }
 
